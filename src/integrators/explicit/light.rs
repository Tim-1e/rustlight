--- conflicted
+++ resolved
@@ -12,13 +12,8 @@
 /// This structure is responsible to the graph generation
 pub struct TechniqueLightTracing {
     pub max_depth: Option<u32>,
-<<<<<<< HEAD
     pub samplings: Vec<Box<dyn SamplingStrategy>>,
-    pub pdf_vertex: Option<PDF>,
-=======
-    pub samplings: Vec<Box<SamplingStrategy>>,
     pub flux: Option<Color>,
->>>>>>> 3271a44a
 }
 
 impl Technique for TechniqueLightTracing {
