#![cfg_attr(feature = "clippy", feature(plugin))]
#![cfg_attr(feature = "clippy", plugin(clippy))]
#![allow(dead_code)]
#![allow(clippy::float_cmp)]
#![allow(clippy::cognitive_complexity)]

extern crate cgmath;
extern crate num_cpus;
#[macro_use]
extern crate clap;
extern crate env_logger;
#[macro_use]
extern crate log;
extern crate rayon;
extern crate rustlight;

use clap::{App, Arg, SubCommand};
use rustlight::integrators::IntegratorType;
fn match_infinity<T: std::str::FromStr>(input: &str) -> Option<T> {
    match input {
        "inf" => None,
        _ => match input.parse::<T>() {
            Ok(x) => Some(x),
            Err(_e) => panic!("wrong input for inf type parameter"),
        },
    }
}

fn main() {
    // Read input args
    let max_arg = Arg::with_name("max")
        .takes_value(true)
        .short("m")
        .help("max path depth")
        .default_value("inf");
    let min_arg = Arg::with_name("min")
        .takes_value(true)
        .short("n")
        .help("min path depth")
        .default_value("inf");
    let iterations_arg = Arg::with_name("iterations")
        .takes_value(true)
        .short("r")
        .help("number of iteration used to reconstruct an image")
        .default_value("50");
    let recons_type_arg = Arg::with_name("reconstruction_type")
        .takes_value(true)
        .short("t")
        .default_value("uniform");
    let matches =
        App::new("rustlight")
            .version("0.2.0")
            .author("Adrien Gruson <adrien.gruson@gmail.com>")
            .about("A Rusty Light Transport simulation program")
            .arg(
                Arg::with_name("scene")
                    .required(true)
                    .takes_value(true)
                    .index(1)
                    .help("JSON/PBRT file path (scene description)"),
            )
            .arg(Arg::with_name("average").short("a").takes_value(true).help(
                "average several pass of the integrator with a time limit ('inf' is possible)",
            ))
            .arg(
                Arg::with_name("nbthreads")
                    .takes_value(true)
                    .allow_hyphen_values(true)
                    .short("t")
                    .default_value("auto")
                    .help("number of thread for the computation (could be negative)"),
            )
            .arg(
                Arg::with_name("image_scale")
                    .takes_value(true)
                    .short("s")
                    .default_value("1.0")
                    .help("image scaling factor"),
            )
            .arg(
                Arg::with_name("output")
                    .takes_value(true)
                    .short("o")
                    .help("output image file"),
            )
            .arg(
                Arg::with_name("medium")
                    .short("m")
                    .takes_value(true)
                    .default_value("0.0")
                    .help("add medium with defined density"),
            )
            .arg(Arg::with_name("debug").short("d").help("debug output"))
            .arg(
                Arg::with_name("nbsamples")
                    .short("n")
                    .takes_value(true)
                    .help("number of sample from the sensor (if applicable)"),
            )
            .subcommand(
                SubCommand::with_name("gradient-path")
                    .about("gradient path tracing")
                    .arg(&max_arg)
                    .arg(&min_arg)
                    .arg(&iterations_arg)
                    .arg(&recons_type_arg),
            )
            .subcommand(
                SubCommand::with_name("gradient-path-explicit")
                    .about("gradient path tracing")
                    .arg(&max_arg)
                    .arg(&min_arg)
                    .arg(&iterations_arg)
                    .arg(&recons_type_arg)
                    .arg(
                        Arg::with_name("min_survival")
                            .takes_value(true)
                            .short("s")
                            .default_value("1.0"),
                    ),
            )
            .subcommand(
                SubCommand::with_name("pssmlt")
                    .about("path tracing with MCMC sampling")
                    .arg(&max_arg)
                    .arg(&min_arg)
                    .arg(
                        Arg::with_name("large_prob")
                            .help("probability to perform a large step")
                            .takes_value(true)
                            .short("p")
                            .default_value("0.3"),
                    ),
            )
            .subcommand(
                SubCommand::with_name("path_kulla")
<<<<<<< HEAD
                    .about("path tracing generating path from the sensor")
=======
                    .about("path tracing for single scattering")
                    .arg(
                        Arg::with_name("strategy")
                            .takes_value(true)
                            .short("s")
                            .help("different sampling strategy: [all, kulla_position, transmittance_phase]")
                            .default_value("all"),
                    )
>>>>>>> 15687a61
            )
            .subcommand(
                SubCommand::with_name("path")
                    .about("path tracing generating path from the sensor")
                    .arg(&max_arg)
                    .arg(&min_arg)
                    .arg(
                        Arg::with_name("strategy")
                            .takes_value(true)
                            .short("s")
                            .help("difefrent sampling strategy: [all, bsdf, emitter]")
                            .default_value("all"),
                    ).arg(
                        Arg::with_name("single")
<<<<<<< HEAD
                            .help("only compute single scattering")
=======
                            .help("to only compute single scattering")
>>>>>>> 15687a61
                            .short("x"),
                    ),
            )
            .subcommand(
                SubCommand::with_name("light")
                    .about("light tracing generating path from the lights")
                    .arg(&max_arg)
                    .arg(
                        Arg::with_name("lightpaths")
                            .takes_value(true)
                            .help("number of light path generated from the light sources")
                            .short("p")
                            .default_value("all"),
                    ),
            )
            .subcommand(
                SubCommand::with_name("vpl")
                    .about("brute force virtual point light integrator")
                    .arg(&max_arg)
                    .arg(
                        Arg::with_name("clamping")
                            .takes_value(true)
                            .short("b")
                            .help("clamping factor")
                            .default_value("0.0"),
                    )
                    .arg(
                        Arg::with_name("nb_vpl")
                            .takes_value(true)
                            .help("number of VPL at least generated")
                            .short("n")
                            .default_value("128"),
                    )
                    .arg(
                        Arg::with_name("option_lt")
                        .takes_value(true)
                        .help("option to select light transport: [all, surface, volume]")
                        .short("l")
                        .default_value("all")
                    )
                    .arg(
                        Arg::with_name("option_vpl")
                        .takes_value(true)
                        .help("option to select generated VPL: [all, surface, volume]")
                        .short("v")
                        .default_value("all")
                    ),
            )
            .subcommand(
                SubCommand::with_name("vol_primitives")
                    .about("BRE/Beam/Planes estimators")
                    .arg(&max_arg)
                    .arg(
                        Arg::with_name("nb_primitive")
                            .takes_value(true)
                            .help("number of primitive generated")
                            .short("n")
                            .default_value("128"),
                    )
                    .arg(
                        Arg::with_name("primitives")
                            .takes_value(true)
                            .help("type of primitives: [beam, bre, planes, vrl]")
                            .short("p")
                            .default_value("bre"),
                    ),
            )
            .subcommand(
                SubCommand::with_name("plane_single")
                    .about("Prototype implementation of 'Photon surfaces for robust, unbiased volumetric density estimation'")
                    .arg(
                        Arg::with_name("nb_primitive")
                            .takes_value(true)
                            .help("number of primitive generated")
                            .short("n")
                            .default_value("128"),
                    )
                    .arg(
                        Arg::with_name("strategy")
                            .takes_value(true)
                            .help("sampling strategy: [uv, vt, st, cmis, dmis, average]")
                            .short("s")
                            .default_value("average"),
                    ),
            )
            .subcommand(
                SubCommand::with_name("uncorrelated_plane_single")
                    .about("Prototype implementation of 'Photon surfaces for robust, unbiased volumetric density estimation'")
                    .arg(
                        Arg::with_name("nb_primitive")
                            .takes_value(true)
                            .help("number of primitive generated (per pixel)")
                            .short("n")
                            .default_value("128"),
                    )
                    .arg(
                        Arg::with_name("strategy")
                            .takes_value(true)
                            .short("s")
                            .help("sampling strategy: [uv, vt, st, cmis, dmis, average]")
                            .default_value("average"),
                    ).arg(
                        Arg::with_name("samples_ecmis")
                            .takes_value(true)
                            .short("k")
                            .default_value("4"),
                    ).arg(
                        Arg::with_name("stratified")
                            .help("use stratified samples ECMIS")
                            .short("x"),
                    ),
            )
            .subcommand(
                SubCommand::with_name("uncorrelated_plane_single")
                    .about("Prototype implementation of 'Photon surfaces for robust, unbiased volumetric density estimation'")
                    .arg(
                        Arg::with_name("nb_primitive")
                            .takes_value(true)
                            .short("n")
                            .default_value("128"),
                    )
                    .arg(
                        Arg::with_name("strategy")
                            .takes_value(true)
                            .short("s")
                            .default_value("average"),
                    ).arg(
                        Arg::with_name("samples_ecmis")
                            .takes_value(true)
                            .short("k")
                            .default_value("4"),
                    ).arg(
                        Arg::with_name("stratified")
                            .help("use stratified samples ECMIS")
                            .short("x"),
                    ),
            )
            .subcommand(
                SubCommand::with_name("ao")
                    .about("ambiant occlusion")
                    .arg(
                        Arg::with_name("distance")
                            .takes_value(true)
                            .short("d")
                            .help("distance threshold for AO")
                            .default_value("inf"),
                    )
                    .arg(
                        Arg::with_name("normal-correction")
                            .takes_value(false)
                            .help("apply normal correction")
                            .short("n"),
                    ),
            )
            .subcommand(
                SubCommand::with_name("direct")
                    .about("direct lighting")
                    .arg(
                        Arg::with_name("bsdf")
                            .takes_value(true)
                            .help("number of samples from the BSDF")
                            .short("b")
                            .default_value("1"),
                    )
                    .arg(
                        Arg::with_name("light")
                            .takes_value(true)
                            .help("number of samples from the emitter")
                            .short("l")
                            .default_value("1"),
                    ),
            )
            .get_matches();

    /////////////// Setup logging system
    if matches.is_present("debug") {
        // FIXME: add debug flag?
        env_logger::Builder::from_default_env()
            .format_timestamp(None)
            .init();
    } else {
        env_logger::Builder::from_default_env()
            .format_timestamp(None)
            .parse_filters("info")
            .init();
    }
    /////////////// Check output extension
    let imgout_path_str = matches.value_of("output").unwrap_or("test.pfm");

    //////////////// Load the rendering configuration
    let nb_samples = value_t_or_exit!(matches.value_of("nbsamples"), usize);

    //////////////// Load the scene
    let scene = matches
        .value_of("scene")
        .expect("no scene parameter provided");
    let scene = rustlight::scene_loader::SceneLoaderManager::default()
        .load(scene.to_string())
        .expect("error on loading the scene");
    let scene = match matches.value_of("nbthreads").unwrap() {
        "auto" => scene,
        x => {
            let v = x.parse::<i32>().expect("Wrong number of thread");
            match v {
                v if v > 0 => scene.nb_threads(v as usize),
                v if v < 0 => {
                    let nb_threads = num_cpus::get() as i32 + v;
                    if nb_threads < 0 {
                        panic!("Not enough threads: {} removing {}", num_cpus::get(), v);
                    }
                    info!("Run with {} threads", nb_threads);
                    scene.nb_threads(nb_threads as usize)
                }
                _ => {
                    panic!("Impossible to use 0 thread for the computation");
                }
            }
        }
    };
    let mut scene = scene.nb_samples(nb_samples).output_img(imgout_path_str);

    ///////////////// Medium
    // TODO: Read from PBRT file
    {
        let medium_density = value_t_or_exit!(matches.value_of("medium"), f32);
        if medium_density != 0.0 {
            let sigma_a = rustlight::structure::Color::value(0.0) * medium_density;
            let sigma_s = rustlight::structure::Color::value(1.0) * medium_density;
            let sigma_t = sigma_a + sigma_s;
            scene.volume = Some(rustlight::volume::HomogenousVolume {
                sigma_a,
                sigma_s,
                sigma_t,
                density: 1.0,
            });

            info!("Create volume with: ");
            info!(" - sigma_a: {:?}", sigma_a);
            info!(" - sigma_s: {:?}", sigma_s);
            info!(" - sigma_t: {:?}", sigma_t);
        }
    }
    ///////////////// Tweak the image size
    {
        let image_scale = value_t_or_exit!(matches.value_of("image_scale"), f32);
        if image_scale != 1.0 {
            info!("Scale the image: {:?}", image_scale);
            assert!(image_scale != 0.0);
            scene.camera.scale_image(image_scale);
        }
    }

    ///////////////// Get the reconstruction algorithm
    let recons = match matches.subcommand() {
        ("gradient-path", Some(m)) | ("gradient-path-explicit", Some(m)) => {
            let iterations = value_t_or_exit!(m.value_of("iterations"), usize);
            let recons: Box<dyn rustlight::integrators::PoissonReconstruction + Sync> = match m
                .value_of("reconstruction_type")
                .unwrap()
            {
                "uniform" => Box::new(
                    rustlight::integrators::gradient::recons::UniformPoissonReconstruction {
                        iterations,
                    },
                ),
                "weighted" => Box::new(
                    rustlight::integrators::gradient::recons::WeightedPoissonReconstruction::new(
                        iterations,
                    ),
                ),
                "bagging" => Box::new(
                    rustlight::integrators::gradient::recons::BaggingPoissonReconstruction {
                        iterations,
                        nb_buffers: if nb_samples <= 8 { nb_samples } else { 8 },
                    },
                ),
                _ => panic!("Impossible to found a reconstruction_type"),
            };
            Some(recons)
        }
        _ => None,
    };

    ///////////////// Create the main integrator
    let mut int = match matches.subcommand() {
        ("path_kulla", Some(m)) => {
<<<<<<< HEAD
            IntegratorType::Primal(Box::new(
                rustlight::integrators::explicit::path_kulla::IntegratorPathKulla {},
=======
            let strategy = value_t_or_exit!(m.value_of("strategy"), String);
            let strategy = match strategy.as_ref() {
                "all" => {
                    rustlight::integrators::explicit::path_kulla::IntegratorPathKullaStrategies::All
                }
                "kulla_position" => {
                    rustlight::integrators::explicit::path_kulla::IntegratorPathKullaStrategies::KullaPosition
                }
                "transmittance_phase" => {
                    rustlight::integrators::explicit::path_kulla::IntegratorPathKullaStrategies::TransmittancePhase
                }
                _ => panic!("invalid strategy: {}", strategy),
            };
            IntegratorType::Primal(Box::new(
                rustlight::integrators::explicit::path_kulla::IntegratorPathKulla {
                    strategy
                },
>>>>>>> 15687a61
            ))
        }
        ("path", Some(m)) => {
            let single_scattering = m.is_present("single");
            let max_depth = match_infinity(m.value_of("max").unwrap());
            let min_depth = match_infinity(m.value_of("min").unwrap());
            let strategy = value_t_or_exit!(m.value_of("strategy"), String);
            let strategy = match strategy.as_ref() {
                "all" => {
                    rustlight::integrators::explicit::path::IntegratorPathTracingStrategies::All
                }
                "bsdf" => {
                    rustlight::integrators::explicit::path::IntegratorPathTracingStrategies::BSDF
                }
                "emitter" => {
                    rustlight::integrators::explicit::path::IntegratorPathTracingStrategies::Emitter
                }
                _ => panic!("invalid strategy: {}", strategy),
            };
            IntegratorType::Primal(Box::new(
                rustlight::integrators::explicit::path::IntegratorPathTracing {
                    min_depth,
                    max_depth,
                    strategy,
                    single_scattering,
                },
            ))
        }
        ("light", Some(m)) => {
            let max_depth = match_infinity(m.value_of("max").unwrap());
            let strategy = value_t_or_exit!(m.value_of("lightpaths"), String);
            let (render_surface, render_volume) = match strategy.as_ref() {
                "all" => (true, true),
                "surface" => (true, false),
                "volume" => (false, true),
                _ => panic!("invalid lightpaths type to render"),
            };
            IntegratorType::Primal(Box::new(
                rustlight::integrators::explicit::light::IntegratorLightTracing {
                    max_depth,
                    render_surface,
                    render_volume,
                },
            ))
        }
        ("gradient-path", Some(m)) => {
            let max_depth = match_infinity(m.value_of("max").unwrap());
            let min_depth = match_infinity(m.value_of("min").unwrap());

            IntegratorType::Gradient(Box::new(
                rustlight::integrators::gradient::path::IntegratorGradientPath {
                    max_depth,
                    min_depth,
                    recons: recons.unwrap(),
                },
            ))
        }
        ("gradient-path-explicit", Some(m)) => {
            let max_depth = match_infinity(m.value_of("max").unwrap());
            let min_survival = value_t_or_exit!(m.value_of("min_survival"), f32);
            if min_survival <= 0.0 || min_survival > 1.0 {
                panic!("need to specify min_survival in ]0.0,1.0]");
            }
            IntegratorType::Gradient(Box::new(
                rustlight::integrators::gradient::explicit::IntegratorGradientPathTracing {
                    max_depth,
                    recons: recons.unwrap(),
                    min_survival: Some(min_survival),
                },
            ))
        }
        ("vpl", Some(m)) => {
            let get_option = |name: &'static str| {
                let options = value_t_or_exit!(m.value_of(name), String);
                match options.as_ref() {
                    "all" => rustlight::integrators::explicit::vpl::IntegratorVPLOption::All,
                    "surface" => rustlight::integrators::explicit::vpl::IntegratorVPLOption::Surface,
                    "volume" => rustlight::integrators::explicit::vpl::IntegratorVPLOption::Volume,
                    _ => panic!("Invalid options: [all, surface, volume]"),
                }
            };

            let max_depth = match_infinity(m.value_of("max").unwrap());
            let nb_vpl = value_t_or_exit!(m.value_of("nb_vpl"), usize);
            let clamping = value_t_or_exit!(m.value_of("clamping"), f32);
            let option_vpl = get_option("option_vpl");
            let option_lt = get_option("option_lt");
           
            IntegratorType::Primal(Box::new(
                rustlight::integrators::explicit::vpl::IntegratorVPL {
                    nb_vpl,
                    max_depth,
                    clamping_factor: if clamping <= 0.0 {
                        None
                    } else {
                        Some(clamping)
                    },
                    option_vpl,
                    option_lt,
                },
            ))
        }
        ("uncorrelated_plane_single", Some(m)) => {
            let nb_primitive = value_t_or_exit!(m.value_of("nb_primitive"), usize);
            let strategy = value_t_or_exit!(m.value_of("strategy"), String);
            let strategy = match strategy.as_ref() {
                "uv" => rustlight::integrators::explicit::plane_single::SinglePlaneStrategy::UV,
                "ut" => rustlight::integrators::explicit::plane_single::SinglePlaneStrategy::UT,
                "vt" => rustlight::integrators::explicit::plane_single::SinglePlaneStrategy::VT,
                "average" => {
                    rustlight::integrators::explicit::plane_single::SinglePlaneStrategy::Average
                }
                "discrete_mis" => {
                    rustlight::integrators::explicit::plane_single::SinglePlaneStrategy::DiscreteMIS
                }
                "ualpha" => rustlight::integrators::explicit::plane_single::SinglePlaneStrategy::UAlpha,
                "cmis" => rustlight::integrators::explicit::plane_single::SinglePlaneStrategy::ContinousMIS,
                _ => panic!(
                    "{} is not a correct strategy choice (uv, ut, vt, average, discrete_mis, valpha, cmis)",
                    strategy
                ),
            
            };
            IntegratorType::Primal(Box::new(
                rustlight::integrators::explicit::uncorrelated_plane_single::IntegratorSinglePlaneUncorrelated {
                    nb_primitive,
                    strategy,
                },
            ))
        }
        ("uncorrelated_plane_single", Some(m)) => {
            let nb_primitive = value_t_or_exit!(m.value_of("nb_primitive"), usize);
            let strategy = value_t_or_exit!(m.value_of("strategy"), String);
            let strategy = match strategy.as_ref() {
                "uv" => rustlight::integrators::explicit::uncorrelated_plane_single::SinglePlaneStrategyUncorrelated::UV,
                "ut" => rustlight::integrators::explicit::uncorrelated_plane_single::SinglePlaneStrategyUncorrelated::UT,
                "vt" => rustlight::integrators::explicit::uncorrelated_plane_single::SinglePlaneStrategyUncorrelated::VT,
                "average" => {
                    rustlight::integrators::explicit::uncorrelated_plane_single::SinglePlaneStrategyUncorrelated::Average
                }
                "discrete_mis" => {
                    rustlight::integrators::explicit::uncorrelated_plane_single::SinglePlaneStrategyUncorrelated::DiscreteMIS
                }
                "ualpha" => rustlight::integrators::explicit::uncorrelated_plane_single::SinglePlaneStrategyUncorrelated::UAlpha,
                "ualpha_center" => rustlight::integrators::explicit::uncorrelated_plane_single::SinglePlaneStrategyUncorrelated::UAlphaCenter,
                "cmis" => rustlight::integrators::explicit::uncorrelated_plane_single::SinglePlaneStrategyUncorrelated::ContinousMIS,
                "ecmis_all" => {
                    let samples_ecmis = value_t_or_exit!(m.value_of("samples_ecmis"), usize);
                    rustlight::integrators::explicit::uncorrelated_plane_single::SinglePlaneStrategyUncorrelated::ECMISAll(samples_ecmis)
                }
                "ecmis_jacobian" => {
                    let samples_ecmis = value_t_or_exit!(m.value_of("samples_ecmis"), usize);
                    rustlight::integrators::explicit::uncorrelated_plane_single::SinglePlaneStrategyUncorrelated::ECMISJacobian(samples_ecmis)
                }
                _ => panic!(
                    "{} is not a correct strategy choice (uv, ut, vt, average, discrete_mis, valpha, cmis)",
                    strategy
                ),
            
            };
            let stratified = m.is_present("stratified");
            IntegratorType::Primal(Box::new(
                rustlight::integrators::explicit::uncorrelated_plane_single::IntegratorSinglePlaneUncorrelated {
                    nb_primitive,
                    strategy,
                    stratified
                },
            ))
        }
        ("plane_single", Some(m)) => {
            let nb_primitive = value_t_or_exit!(m.value_of("nb_primitive"), usize);
            let strategy = value_t_or_exit!(m.value_of("strategy"), String);
            let strategy = match strategy.as_ref() {
                "uv" => rustlight::integrators::explicit::plane_single::SinglePlaneStrategy::UV,
                "ut" => rustlight::integrators::explicit::plane_single::SinglePlaneStrategy::UT,
                "vt" => rustlight::integrators::explicit::plane_single::SinglePlaneStrategy::VT,
                "average" => {
                    rustlight::integrators::explicit::plane_single::SinglePlaneStrategy::Average
                }
                "discrete_mis" => {
                    rustlight::integrators::explicit::plane_single::SinglePlaneStrategy::DiscreteMIS
                }
<<<<<<< HEAD
                "discrete_mis_uv" => {
                    rustlight::integrators::explicit::plane_single::SinglePlaneStrategy::DiscreteMISUV
                }
                "ualpha" => rustlight::integrators::explicit::plane_single::SinglePlaneStrategy::UAlpha,
                "ualpha_center" => rustlight::integrators::explicit::plane_single::SinglePlaneStrategy::UAlphaCenter,
=======
                "ualpha" => rustlight::integrators::explicit::plane_single::SinglePlaneStrategy::UAlpha,
>>>>>>> 15687a61
                "cmis" => rustlight::integrators::explicit::plane_single::SinglePlaneStrategy::ContinousMIS,
                "ecmis_all" => {
                    let samples_ecmis = value_t_or_exit!(m.value_of("samples_ecmis"), usize);
                    rustlight::integrators::explicit::plane_single::SinglePlaneStrategy::ECMISAll(samples_ecmis)
                }
                "ecmis_jacobian" => {
                    let samples_ecmis = value_t_or_exit!(m.value_of("samples_ecmis"), usize);
                    rustlight::integrators::explicit::plane_single::SinglePlaneStrategy::ECMISJacobian(samples_ecmis)
                }
                _ => panic!(
                    "{} is not a correct strategy choice (uv, ut, vt, average, discrete_mis, valpha, cmis)",
                    strategy
                ),
            
            };
            let stratified = m.is_present("stratified");
            IntegratorType::Primal(Box::new(
                rustlight::integrators::explicit::plane_single::IntegratorSinglePlane {
                    nb_primitive,
                    strategy,
                    stratified,
                },
            ))
        }
        ("vol_primitives", Some(m)) => {
            let max_depth = match_infinity(m.value_of("max").unwrap());
            let nb_primitive = value_t_or_exit!(m.value_of("nb_primitive"), usize);
            let primitives = value_t_or_exit!(m.value_of("primitives"), String);
            let primitives = match primitives.as_ref() {
                "bre" => rustlight::integrators::explicit::vol_primitives::VolPrimitivies::BRE,
                "beam" => rustlight::integrators::explicit::vol_primitives::VolPrimitivies::Beams,
                "plane" => rustlight::integrators::explicit::vol_primitives::VolPrimitivies::Planes,
                "vrl" => rustlight::integrators::explicit::vol_primitives::VolPrimitivies::VRL,
                _ => panic!(
                    "{} is not a correct primitive (bre, beam, plane, vrl)",
                    primitives
                ),
            };
            IntegratorType::Primal(Box::new(
                rustlight::integrators::explicit::vol_primitives::IntegratorVolPrimitives {
                    nb_primitive,
                    max_depth,
                    primitives,
                },
            ))
        }
        ("pssmlt", Some(m)) => {
            let min_depth = match_infinity(m.value_of("min").unwrap());
            let max_depth = match_infinity(m.value_of("max").unwrap());
            let large_prob = value_t_or_exit!(m.value_of("large_prob"), f32);
            assert!(large_prob > 0.0 && large_prob <= 1.0);
            IntegratorType::Primal(Box::new(rustlight::integrators::pssmlt::IntegratorPSSMLT {
                large_prob,
                integrator: Box::new(
                    rustlight::integrators::explicit::path::IntegratorPathTracing {
                        min_depth,
                        max_depth,
                        strategy: rustlight::integrators::explicit::path::IntegratorPathTracingStrategies::All,
                        single_scattering: false,
                    },
                ),
            }))
        }
        ("ao", Some(m)) => {
            let normal_correction = m.is_present("normal-correction");
            let dist = match_infinity(m.value_of("distance").unwrap());
            IntegratorType::Primal(Box::new(rustlight::integrators::ao::IntegratorAO {
                max_distance: dist,
                normal_correction,
            }))
        }
        ("direct", Some(m)) => {
            IntegratorType::Primal(Box::new(rustlight::integrators::direct::IntegratorDirect {
                nb_bsdf_samples: value_t_or_exit!(m.value_of("bsdf"), u32),
                nb_light_samples: value_t_or_exit!(m.value_of("light"), u32),
            }))
        }
        _ => panic!("unknown integrator"),
    };
    let img = if matches.is_present("average") {
        let time_out = match_infinity(matches.value_of("average").unwrap());
        let mut int =
            IntegratorType::Primal(Box::new(rustlight::integrators::avg::IntegratorAverage {
                time_out,
                integrator: int,
            }));
        int.compute(&scene)
    } else {
        int.compute(&scene)
    };

    // Save the image
    img.save("primal", imgout_path_str);
}<|MERGE_RESOLUTION|>--- conflicted
+++ resolved
@@ -134,9 +134,6 @@
             )
             .subcommand(
                 SubCommand::with_name("path_kulla")
-<<<<<<< HEAD
-                    .about("path tracing generating path from the sensor")
-=======
                     .about("path tracing for single scattering")
                     .arg(
                         Arg::with_name("strategy")
@@ -145,7 +142,6 @@
                             .help("different sampling strategy: [all, kulla_position, transmittance_phase]")
                             .default_value("all"),
                     )
->>>>>>> 15687a61
             )
             .subcommand(
                 SubCommand::with_name("path")
@@ -160,11 +156,7 @@
                             .default_value("all"),
                     ).arg(
                         Arg::with_name("single")
-<<<<<<< HEAD
-                            .help("only compute single scattering")
-=======
                             .help("to only compute single scattering")
->>>>>>> 15687a61
                             .short("x"),
                     ),
             )
@@ -245,35 +237,17 @@
                     .arg(
                         Arg::with_name("strategy")
                             .takes_value(true)
-                            .help("sampling strategy: [uv, vt, st, cmis, dmis, average]")
+                            .help("sampling strategy: [uv, vt, st, cmis, dmis, average, smis_jacobian, smis_all]")
                             .short("s")
                             .default_value("average"),
-                    ),
-            )
-            .subcommand(
-                SubCommand::with_name("uncorrelated_plane_single")
-                    .about("Prototype implementation of 'Photon surfaces for robust, unbiased volumetric density estimation'")
-                    .arg(
-                        Arg::with_name("nb_primitive")
-                            .takes_value(true)
-                            .help("number of primitive generated (per pixel)")
-                            .short("n")
-                            .default_value("128"),
-                    )
-                    .arg(
-                        Arg::with_name("strategy")
-                            .takes_value(true)
-                            .short("s")
-                            .help("sampling strategy: [uv, vt, st, cmis, dmis, average]")
-                            .default_value("average"),
                     ).arg(
-                        Arg::with_name("samples_ecmis")
+                        Arg::with_name("samples_smis")
                             .takes_value(true)
                             .short("k")
                             .default_value("4"),
                     ).arg(
                         Arg::with_name("stratified")
-                            .help("use stratified samples ECMIS")
+                            .help("use stratified samples SMIS")
                             .short("x"),
                     ),
             )
@@ -283,22 +257,24 @@
                     .arg(
                         Arg::with_name("nb_primitive")
                             .takes_value(true)
+                            .help("number of primitive generated")
                             .short("n")
                             .default_value("128"),
                     )
                     .arg(
                         Arg::with_name("strategy")
                             .takes_value(true)
+                            .help("sampling strategy: [uv, vt, st, cmis, dmis, average, smis_jacobian, smis_all]")
                             .short("s")
                             .default_value("average"),
                     ).arg(
-                        Arg::with_name("samples_ecmis")
+                        Arg::with_name("samples_smis")
                             .takes_value(true)
                             .short("k")
                             .default_value("4"),
                     ).arg(
                         Arg::with_name("stratified")
-                            .help("use stratified samples ECMIS")
+                            .help("use stratified samples SMIS")
                             .short("x"),
                     ),
             )
@@ -451,10 +427,6 @@
     ///////////////// Create the main integrator
     let mut int = match matches.subcommand() {
         ("path_kulla", Some(m)) => {
-<<<<<<< HEAD
-            IntegratorType::Primal(Box::new(
-                rustlight::integrators::explicit::path_kulla::IntegratorPathKulla {},
-=======
             let strategy = value_t_or_exit!(m.value_of("strategy"), String);
             let strategy = match strategy.as_ref() {
                 "all" => {
@@ -472,7 +444,6 @@
                 rustlight::integrators::explicit::path_kulla::IntegratorPathKulla {
                     strategy
                 },
->>>>>>> 15687a61
             ))
         }
         ("path", Some(m)) => {
@@ -590,42 +561,13 @@
                 }
                 "ualpha" => rustlight::integrators::explicit::plane_single::SinglePlaneStrategy::UAlpha,
                 "cmis" => rustlight::integrators::explicit::plane_single::SinglePlaneStrategy::ContinousMIS,
-                _ => panic!(
-                    "{} is not a correct strategy choice (uv, ut, vt, average, discrete_mis, valpha, cmis)",
-                    strategy
-                ),
-            
-            };
-            IntegratorType::Primal(Box::new(
-                rustlight::integrators::explicit::uncorrelated_plane_single::IntegratorSinglePlaneUncorrelated {
-                    nb_primitive,
-                    strategy,
-                },
-            ))
-        }
-        ("uncorrelated_plane_single", Some(m)) => {
-            let nb_primitive = value_t_or_exit!(m.value_of("nb_primitive"), usize);
-            let strategy = value_t_or_exit!(m.value_of("strategy"), String);
-            let strategy = match strategy.as_ref() {
-                "uv" => rustlight::integrators::explicit::uncorrelated_plane_single::SinglePlaneStrategyUncorrelated::UV,
-                "ut" => rustlight::integrators::explicit::uncorrelated_plane_single::SinglePlaneStrategyUncorrelated::UT,
-                "vt" => rustlight::integrators::explicit::uncorrelated_plane_single::SinglePlaneStrategyUncorrelated::VT,
-                "average" => {
-                    rustlight::integrators::explicit::uncorrelated_plane_single::SinglePlaneStrategyUncorrelated::Average
-                }
-                "discrete_mis" => {
-                    rustlight::integrators::explicit::uncorrelated_plane_single::SinglePlaneStrategyUncorrelated::DiscreteMIS
-                }
-                "ualpha" => rustlight::integrators::explicit::uncorrelated_plane_single::SinglePlaneStrategyUncorrelated::UAlpha,
-                "ualpha_center" => rustlight::integrators::explicit::uncorrelated_plane_single::SinglePlaneStrategyUncorrelated::UAlphaCenter,
-                "cmis" => rustlight::integrators::explicit::uncorrelated_plane_single::SinglePlaneStrategyUncorrelated::ContinousMIS,
-                "ecmis_all" => {
-                    let samples_ecmis = value_t_or_exit!(m.value_of("samples_ecmis"), usize);
-                    rustlight::integrators::explicit::uncorrelated_plane_single::SinglePlaneStrategyUncorrelated::ECMISAll(samples_ecmis)
-                }
-                "ecmis_jacobian" => {
-                    let samples_ecmis = value_t_or_exit!(m.value_of("samples_ecmis"), usize);
-                    rustlight::integrators::explicit::uncorrelated_plane_single::SinglePlaneStrategyUncorrelated::ECMISJacobian(samples_ecmis)
+                "smis_all" => {
+                    let samples_smis = value_t_or_exit!(m.value_of("samples_smis"), usize);
+                    rustlight::integrators::explicit::plane_single::SinglePlaneStrategy::SMISAll(samples_smis)
+                }
+                "smis_jacobian" => {
+                    let samples_smis = value_t_or_exit!(m.value_of("samples_smis"), usize);
+                    rustlight::integrators::explicit::plane_single::SinglePlaneStrategy::SMISJacobian(samples_smis)
                 }
                 _ => panic!(
                     "{} is not a correct strategy choice (uv, ut, vt, average, discrete_mis, valpha, cmis)",
@@ -655,23 +597,15 @@
                 "discrete_mis" => {
                     rustlight::integrators::explicit::plane_single::SinglePlaneStrategy::DiscreteMIS
                 }
-<<<<<<< HEAD
-                "discrete_mis_uv" => {
-                    rustlight::integrators::explicit::plane_single::SinglePlaneStrategy::DiscreteMISUV
-                }
                 "ualpha" => rustlight::integrators::explicit::plane_single::SinglePlaneStrategy::UAlpha,
-                "ualpha_center" => rustlight::integrators::explicit::plane_single::SinglePlaneStrategy::UAlphaCenter,
-=======
-                "ualpha" => rustlight::integrators::explicit::plane_single::SinglePlaneStrategy::UAlpha,
->>>>>>> 15687a61
                 "cmis" => rustlight::integrators::explicit::plane_single::SinglePlaneStrategy::ContinousMIS,
-                "ecmis_all" => {
-                    let samples_ecmis = value_t_or_exit!(m.value_of("samples_ecmis"), usize);
-                    rustlight::integrators::explicit::plane_single::SinglePlaneStrategy::ECMISAll(samples_ecmis)
-                }
-                "ecmis_jacobian" => {
-                    let samples_ecmis = value_t_or_exit!(m.value_of("samples_ecmis"), usize);
-                    rustlight::integrators::explicit::plane_single::SinglePlaneStrategy::ECMISJacobian(samples_ecmis)
+                "smis_all" => {
+                    let samples_smis = value_t_or_exit!(m.value_of("samples_smis"), usize);
+                    rustlight::integrators::explicit::plane_single::SinglePlaneStrategy::SMISAll(samples_smis)
+                }
+                "smis_jacobian" => {
+                    let samples_smis = value_t_or_exit!(m.value_of("samples_smis"), usize);
+                    rustlight::integrators::explicit::plane_single::SinglePlaneStrategy::SMISJacobian(samples_smis)
                 }
                 _ => panic!(
                     "{} is not a correct strategy choice (uv, ut, vt, average, discrete_mis, valpha, cmis)",
