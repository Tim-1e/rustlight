extern crate cgmath;
#[macro_use]
extern crate clap;
extern crate env_logger;
#[macro_use]
extern crate log;
extern crate rayon;
extern crate rustlight;

use clap::{App, Arg, SubCommand};
use rustlight::integrators::gradient::IntegratorGradient;
use rustlight::integrators::{Bitmap, Integrator};
use rustlight::scene::Scene;
use std::time::Instant;

use std::io::Read;

fn match_infinity<T: std::str::FromStr>(input: &str) -> Option<T> {
    match input {
        "inf" => None,
        _ => match input.parse::<T>() {
            Ok(x) => Some(x),
            Err(_e) => panic!("wrong input for inf type parameter"),
        },
    }
}

enum IntegratorType {
    Primal(Box<Integrator>),
    Gradient(Box<IntegratorGradient>),
}
impl IntegratorType {
    fn compute(self, scene: &Scene) -> Bitmap {
        info!("Run Integrator...");
        let start = Instant::now();

        let img = match self {
            IntegratorType::Primal(mut v) => v.compute(scene),
            IntegratorType::Gradient(mut v) => {
                rustlight::integrators::gradient::IntegratorGradient::compute(&mut *v, scene)
            }
        };

        let elapsed = start.elapsed();
        info!(
            "Elapsed Integrator: {} ms",
            (elapsed.as_secs() * 1_000) + (elapsed.subsec_nanos() / 1_000_000) as u64
        );

        img
    }
}

fn main() {
    // Read input args
    let max_arg = Arg::with_name("max")
        .takes_value(true)
        .short("m")
        .default_value("inf");
    let min_arg = Arg::with_name("min")
        .takes_value(true)
        .short("n")
        .default_value("inf");
    let iterations_arg = Arg::with_name("iterations")
        .takes_value(true)
        .short("r")
        .default_value("50");
    let matches =
        App::new("rustlight")
            .version("0.1.0")
            .author("Adrien Gruson <adrien.gruson@gmail.com>")
            .about("A Rusty Light Transport simulation program")
            .arg(
                Arg::with_name("scene")
                    .required(true)
                    .takes_value(true)
                    .index(1)
                    .help("JSON file description"),
            )
            .arg(Arg::with_name("average").short("a").takes_value(true).help(
                "average several pass of the integrator with a time limit ('inf' is possible)",
            ))
            .arg(
                Arg::with_name("nbthreads")
                    .takes_value(true)
                    .short("t")
                    .default_value("auto")
                    .help("number of thread for the computation"),
            )
            .arg(
                Arg::with_name("image_scale")
                    .takes_value(true)
                    .short("s")
                    .default_value("1.0")
                    .help("image scaling factor"),
            )
            .arg(
                Arg::with_name("output")
                    .takes_value(true)
                    .short("o")
                    .help("output image file"),
            )
            .arg(Arg::with_name("debug").short("d").help("debug output"))
            .arg(
                Arg::with_name("nbsamples")
                    .short("n")
                    .takes_value(true)
                    .help("integration technique"),
            )
            .subcommand(
                SubCommand::with_name("path")
                    .about("path tracing")
                    .arg(&max_arg)
                    .arg(&min_arg),
            )
            .subcommand(
                SubCommand::with_name("gradient-path")
                    .about("gradient path tracing")
                    .arg(&max_arg)
                    .arg(&min_arg)
                    .arg(&iterations_arg)
                    .arg(
                        Arg::with_name("reconstruction_type")
                            .takes_value(true)
                            .short("t")
                            .default_value("uniform"),
                    ),
            )
            .subcommand(
                SubCommand::with_name("pssmlt")
                    .about("path tracing with MCMC sampling")
                    .arg(&max_arg)
                    .arg(&min_arg)
                    .arg(
                        Arg::with_name("large_prob")
                            .takes_value(true)
                            .short("p")
                            .default_value("0.3"),
                    ),
            )
            .subcommand(
                SubCommand::with_name("path-explicit")
                    .about("path tracing with explict light path construction")
                    .arg(&max_arg),
            )
            .subcommand(
                SubCommand::with_name("light-explicit")
                    .about("light tracing with explict light path construction")
                    .arg(&max_arg),
            )
            .subcommand(
                SubCommand::with_name("vpl")
                    .about("brute force virtual point light integrator")
                    .arg(&max_arg)
                    .arg(
                        Arg::with_name("clamping")
                            .takes_value(true)
                            .short("b")
                            .default_value("0.0"),
                    )
                    .arg(
                        Arg::with_name("nb_vpl")
                            .takes_value(true)
                            .short("n")
                            .default_value("128"),
                    ),
            )
            .subcommand(
                SubCommand::with_name("ao").about("ambiant occlusion").arg(
                    Arg::with_name("distance")
                        .takes_value(true)
                        .short("d")
                        .default_value("inf"),
                ),
            )
            .subcommand(
                SubCommand::with_name("direct")
                    .about("direct lighting")
                    .arg(
                        Arg::with_name("bsdf")
                            .takes_value(true)
                            .short("b")
                            .default_value("1"),
                    )
                    .arg(
                        Arg::with_name("light")
                            .takes_value(true)
                            .short("l")
                            .default_value("1"),
                    ),
            )
            .get_matches();

    /////////////// Setup logging system
    if matches.is_present("debug") {
        // FIXME: add debug flag?
        env_logger::Builder::from_default_env()
            .default_format_timestamp(false)
            .init();
    } else {
        env_logger::Builder::from_default_env()
            .default_format_timestamp(false)
            .parse("info")
            .init();
    }
    /////////////// Check output extension
    let imgout_path_str = matches.value_of("output").unwrap_or("test.pfm");

    //////////////// Load the rendering configuration
    let nb_samples = value_t_or_exit!(matches.value_of("nbsamples"), usize);
    let nb_threads = match matches.value_of("nbthreads").unwrap() {
        "auto" => None,
        x => {
            let v = x.parse::<usize>().expect("Wrong number of thread");
            if v == 0 {
                panic!("Impossible to use 0 thread for the computation");
            }
            Some(v)
        }
    };

    //////////////// Load the scene
    let scene_path_str = matches
        .value_of("scene")
        .expect("no scene parameter provided");
    let scene_path = std::path::Path::new(scene_path_str);
    // - read the file
    let mut fscene = std::fs::File::open(scene_path).expect("scene file not found");
    let mut data = String::new();
    fscene
        .read_to_string(&mut data)
        .expect("impossible to read the file");
    // - build the scene
    let wk = scene_path
        .parent()
        .expect("impossible to extract parent directory for OBJ loading");
    let mut scene = rustlight::scene::Scene::new(
        &data,
        wk,
        nb_samples,
        nb_threads,
        imgout_path_str.to_string(),
    ).expect("error when loading the scene");

    ///////////////// Tweak the image size
    {
        let image_scale = value_t_or_exit!(matches.value_of("image_scale"), f32);
        if image_scale != 1.0 {
            info!("Scale the image: {:?}", image_scale);
            assert!(image_scale != 0.0);
            scene.camera.scale_image(image_scale);
        }
    }

    ///////////////// Create the main integrator
    let int = match matches.subcommand() {
        ("path-explicit", Some(m)) => {
            let max_depth = match_infinity(m.value_of("max").unwrap());
            IntegratorType::Primal(Box::new(
                rustlight::integrators::explicit::path::IntegratorPathTracing { max_depth },
            ))
        }
        ("light-explicit", Some(m)) => {
            let max_depth = match_infinity(m.value_of("max").unwrap());
            IntegratorType::Primal(Box::new(
                rustlight::integrators::explicit::light::IntegratorLightTracing { max_depth },
            ))
        }
        ("gradient-path", Some(m)) => {
            let max_depth = match_infinity(m.value_of("max").unwrap());
            let min_depth = match_infinity(m.value_of("min").unwrap());
            let iterations = value_t_or_exit!(m.value_of("iterations"), usize);
            let recons: Box<
                rustlight::integrators::gradient::PoissonReconstruction + Sync,
            > = match m.value_of("reconstruction_type").unwrap() {
                "uniform" => Box::new(
                    rustlight::integrators::gradient::recons::UniformPoissonReconstruction {
                        iterations,
                    },
                ),
                "weighted" => Box::new(
<<<<<<< HEAD
                    rustlight::integrators::gradient::recons::WeightedPoissonReconstruction {
                        iterations,
=======
                    rustlight::integrators::gradient::recons::WeightedPoissonReconstruction::new(
                        iterations,
                    ),
                ),
                "bagging" => Box::new(
                    rustlight::integrators::gradient::recons::BaggingPoissonReconstruction {
                        iterations,
                        nb_buffers: if nb_samples <= 8 { nb_samples } else { 8 },
>>>>>>> f91a4b22
                    },
                ),
                _ => panic!("Impossible to found a reconstruction_type"),
            };

            IntegratorType::Gradient(Box::new(
                rustlight::integrators::gradient::path::IntegratorGradientPath {
                    max_depth,
                    min_depth,
                    recons,
                },
            ))
        }
        ("vpl", Some(m)) => {
            let max_depth = match_infinity(m.value_of("max").unwrap());
            let nb_vpl = value_t_or_exit!(m.value_of("nb_vpl"), usize);
            let clamping = value_t_or_exit!(m.value_of("clamping"), f32);
            IntegratorType::Primal(Box::new(
                rustlight::integrators::explicit::vpl::IntegratorVPL {
                    nb_vpl,
                    max_depth,
                    clamping_factor: if clamping <= 0.0 {
                        None
                    } else {
                        Some(clamping)
                    },
                },
            ))
        }
        ("path", Some(m)) => {
            let max_depth = match_infinity(m.value_of("max").unwrap());
            let min_depth = match_infinity(m.value_of("min").unwrap());
            IntegratorType::Primal(Box::new(rustlight::integrators::path::IntegratorPath {
                max_depth,
                min_depth,
            }))
        }
        ("pssmlt", Some(m)) => {
            let max_depth = match_infinity(m.value_of("max").unwrap());
            let min_depth = match_infinity(m.value_of("min").unwrap());
            let large_prob = value_t_or_exit!(m.value_of("large_prob"), f32);
            assert!(large_prob > 0.0 && large_prob <= 1.0);
            IntegratorType::Primal(Box::new(rustlight::integrators::pssmlt::IntegratorPSSMLT {
                large_prob,
                integrator: Box::new(rustlight::integrators::path::IntegratorPath {
                    max_depth,
                    min_depth,
                }),
            }))
        }
        ("ao", Some(m)) => {
            let dist = match_infinity(m.value_of("distance").unwrap());
            IntegratorType::Primal(Box::new(rustlight::integrators::ao::IntegratorAO {
                max_distance: dist,
            }))
        }
        ("direct", Some(m)) => {
            IntegratorType::Primal(Box::new(rustlight::integrators::direct::IntegratorDirect {
                nb_bsdf_samples: value_t_or_exit!(m.value_of("bsdf"), u32),
                nb_light_samples: value_t_or_exit!(m.value_of("light"), u32),
            }))
        }
        _ => panic!("unknown integrator"),
    };
    let int = if matches.is_present("average") {
        let time_out = match_infinity(matches.value_of("average").unwrap());
        let int = match int {
            IntegratorType::Gradient(v) => IntegratorType::Primal(Box::new(
                rustlight::integrators::gradient::avg::IntegratorGradientAverage {
                    time_out,
                    output_csv: false,
                    integrator: v,
                },
            )),
            IntegratorType::Primal(v) => {
                IntegratorType::Primal(Box::new(rustlight::integrators::avg::IntegratorAverage {
                    time_out,
                    output_csv: false,
                    integrator: v,
                }))
            }
        };
        int
    } else {
        int
    };
    let img = int.compute(&scene);

    // Save the image
    rustlight::tools::save(imgout_path_str, &img, "primal".to_string());
}<|MERGE_RESOLUTION|>--- conflicted
+++ resolved
@@ -279,10 +279,6 @@
                     },
                 ),
                 "weighted" => Box::new(
-<<<<<<< HEAD
-                    rustlight::integrators::gradient::recons::WeightedPoissonReconstruction {
-                        iterations,
-=======
                     rustlight::integrators::gradient::recons::WeightedPoissonReconstruction::new(
                         iterations,
                     ),
@@ -291,7 +287,6 @@
                     rustlight::integrators::gradient::recons::BaggingPoissonReconstruction {
                         iterations,
                         nb_buffers: if nb_samples <= 8 { nb_samples } else { 8 },
->>>>>>> f91a4b22
                     },
                 ),
                 _ => panic!("Impossible to found a reconstruction_type"),
@@ -381,5 +376,5 @@
     let img = int.compute(&scene);
 
     // Save the image
-    rustlight::tools::save(imgout_path_str, &img, "primal".to_string());
+    rustlight::tools::save(imgout_path_str, &img, "primal");
 }